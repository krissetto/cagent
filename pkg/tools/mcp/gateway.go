package mcp

import (
	"context"
	"errors"
	"fmt"
	"log/slog"
	"os"
	"strings"
	"sync"

	"github.com/docker/cagent/pkg/environment"
	"github.com/docker/cagent/pkg/gateway"
	"github.com/docker/cagent/pkg/tools"
	"gopkg.in/yaml.v3"
)

const DOCKER_MCP_GATEWAY_URL_ENV = "DOCKER_MCP_GATEWAY_URL"

type GatewayToolset struct {
	ref         string
	config      any
	toolFilter  []string
	envProvider environment.Provider

	once           sync.Once
	initErr        error
	cmdToolset     *Toolset
	cleanUpConfig  func() error
	cleanUpSecrets func() error
}

var _ tools.ToolSet = (*GatewayToolset)(nil)

func NewGatewayToolset(ref string, config any, toolFilter []string, envProvider environment.Provider) *GatewayToolset {
	slog.Debug("Creating MCP Gateway toolset", "ref", ref, "toolFilter", toolFilter)

	return &GatewayToolset{
		ref:            ref,
		config:         config,
		toolFilter:     toolFilter,
		envProvider:    envProvider,
		cleanUpConfig:  func() error { return nil },
		cleanUpSecrets: func() error { return nil },
	}
}

func (t *GatewayToolset) Instructions() string {
	return ""
}

func (t *GatewayToolset) configureOnce(ctx context.Context) error {
	if mcpGatewayURL := os.Getenv(DOCKER_MCP_GATEWAY_URL_ENV); mcpGatewayURL != "" {
		var err error
<<<<<<< HEAD
		// TODO(dga): This is very temporary. Make the URL configurable.
		t.cmdToolset, err = NewToolsetRemote("http://gateway:8811", "streaming", nil, t.toolFilter, "", GetGlobalTokenStore())
=======
		t.cmdToolset, err = NewToolsetRemote(mcpGatewayURL, "streaming", nil, t.toolFilter, "")
>>>>>>> e81cb643
		if err != nil {
			return fmt.Errorf("connecting to remote MCP Gateway: %w", err)
		}

		return nil
	}

	mcpServerName := gateway.ParseServerRef(t.ref)

	// Check which secrets (env vars) are required by the MCP server.
	secrets, err := gateway.RequiredEnvVars(ctx, mcpServerName, gateway.DockerCatalogURL)
	if err != nil {
		return fmt.Errorf("reading which secrets the MCP server needs: %w", err)
	}

	// Make sure all the required secrets are available in the environment.
	// TODO(dga): Ideally, the MCP gateway would use the same provider that we have.
	fileSecrets, err := writeSecretsToFile(ctx, mcpServerName, secrets, t.envProvider)
	if err != nil {
		return fmt.Errorf("writing secrets to file: %w", err)
	}
	t.cleanUpSecrets = func() error { return os.Remove(fileSecrets) }

	fileConfig, err := writeConfigToFile(ctx, mcpServerName, t.config)
	if err != nil {
		return fmt.Errorf("writing config to file: %w", err)
	}
	t.cleanUpConfig = func() error { return os.Remove(fileConfig) }

	// Isolate ourselves from the MCP Toolkit config by always using the Docker MCP catalog and custom config and secrets.
	// This improves shareability of agents.
	args := []string{
		"mcp", "gateway", "run",
		"--servers", mcpServerName,
		"--catalog", gateway.DockerCatalogURL,
		"--secrets", fileSecrets,
		"--config", fileConfig,
	}
	t.cmdToolset = NewToolsetCommand("docker", args, nil, t.toolFilter)

	return nil
}

func (t *GatewayToolset) ensureConfigured(ctx context.Context) error {
	t.once.Do(func() {
		t.initErr = t.configureOnce(ctx)
	})
	return t.initErr
}

func (t *GatewayToolset) Tools(ctx context.Context) ([]tools.Tool, error) {
	if err := t.ensureConfigured(ctx); err != nil {
		return nil, err
	}
	return t.cmdToolset.Tools(ctx)
}

func (t *GatewayToolset) Start(ctx context.Context) error {
	if err := t.ensureConfigured(ctx); err != nil {
		return err
	}
	return t.cmdToolset.Start(ctx)
}

func (t *GatewayToolset) Stop() error {
	stopErr := t.cmdToolset.Stop()
	cleanUpSecretsErr := t.cleanUpSecrets()
	cleanUpConfigErr := t.cleanUpConfig()

	return errors.Join(stopErr, cleanUpSecretsErr, cleanUpConfigErr)
}

func writeSecretsToFile(ctx context.Context, mcpServerName string, secrets []gateway.Secret, envProvider environment.Provider) (string, error) {
	var secretValues []string
	for _, secret := range secrets {
		v := envProvider.Get(ctx, secret.Env)
		if v == "" {
			return "", errors.New("missing environment variable " + secret.Env + " required by MCP server " + mcpServerName)
		}

		secretValues = append(secretValues, fmt.Sprintf("%s=%s", secret.Name, v))
	}

	// We have all the secrets, let's create a file with all of them for the MCP Gateway
	return writeTempFile("mcp-secrets-*", []byte(strings.Join(secretValues, "\n")))
}

func writeConfigToFile(_ context.Context, mcpServerName string, config any) (string, error) {
	buf, err := yaml.Marshal(map[string]any{
		mcpServerName: config,
	})
	if err != nil {
		return "", err
	}

	return writeTempFile("mcp-config-*", buf)
}

func writeTempFile(nameTemplate string, content []byte) (string, error) {
	f, err := os.CreateTemp("", nameTemplate)
	if err != nil {
		return "", fmt.Errorf("creating temp file: %w", err)
	}
	defer f.Close()

	if _, err := f.Write(content); err != nil {
		return "", err
	}

	return f.Name(), nil
}<|MERGE_RESOLUTION|>--- conflicted
+++ resolved
@@ -52,12 +52,7 @@
 func (t *GatewayToolset) configureOnce(ctx context.Context) error {
 	if mcpGatewayURL := os.Getenv(DOCKER_MCP_GATEWAY_URL_ENV); mcpGatewayURL != "" {
 		var err error
-<<<<<<< HEAD
-		// TODO(dga): This is very temporary. Make the URL configurable.
-		t.cmdToolset, err = NewToolsetRemote("http://gateway:8811", "streaming", nil, t.toolFilter, "", GetGlobalTokenStore())
-=======
-		t.cmdToolset, err = NewToolsetRemote(mcpGatewayURL, "streaming", nil, t.toolFilter, "")
->>>>>>> e81cb643
+		t.cmdToolset, err = NewToolsetRemote(mcpGatewayURL, "streaming", nil, t.toolFilter, "", GetGlobalTokenStore())
 		if err != nil {
 			return fmt.Errorf("connecting to remote MCP Gateway: %w", err)
 		}
